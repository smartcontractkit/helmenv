--- conflicted
+++ resolved
@@ -49,9 +49,7 @@
   explorer_url:
   explorer_access_key:
   explorer_secret:
-<<<<<<< HEAD
   session_timeout: "999h"
-=======
 
 podAnnotations: {}
 
@@ -59,5 +57,4 @@
 
 tolerations: []
 
-affinity: {}
->>>>>>> 853937af
+affinity: {}